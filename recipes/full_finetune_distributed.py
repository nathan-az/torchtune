--- conflicted
+++ resolved
@@ -823,22 +823,12 @@
         with self.activations_handling_ctx:
             outputs = self._model(**batch)
 
-<<<<<<< HEAD
-        if self.enable_loss_parallel:
-            from torch.distributed.tensor import distribute_tensor, Shard
-
-            labels = distribute_tensor(labels, self.world_mesh["tp"], [Shard(1)])
-
-        if not isinstance(logits, list):
-            labels = labels.view(-1)
-            logits = logits.view(-1, logits.size(-1))
-
-        # Compute loss
-        loss = self._loss_fn(logits, labels)
-
-        num_tokens = (labels != self._loss_fn.ignore_index).sum()
-        del logits
-=======
+        # TODO: fix loss parallel after base case corrected
+        # if self.enable_loss_parallel:
+        #     from torch.distributed.tensor import distribute_tensor, Shard
+
+        #     labels = distribute_tensor(labels, self.world_mesh["tp"], [Shard(1)])
+
         if self.linear_loss:
             weight = self._model.linear_projection_weight
             loss = self._loss_fn(weight, outputs, labels)
@@ -847,10 +837,12 @@
             outputs = outputs.reshape(-1, outputs.size(-1))
             loss = self._loss_fn(outputs, labels)
 
+        # Compute loss
+        loss = self._loss_fn(logits, labels)
         # free logits otherwise it peaks backward memory
         del outputs
->>>>>>> 1823abd2
-
+        
+        num_tokens = (labels != self._loss_fn.ignore_index).sum()
         return loss, num_tokens
 
     def validate(self) -> Dict[str, float]:
